Please submit your pull requests to the 'dev' branch.

When submitting a pull request, please make sure you have completed the following checklist:

<<<<<<< HEAD
- [ ] Your code is pep8 compliant (Dojo's code isn't currently pep8 compliant, but we're trying to correct that)
- [ ] If this is a new feature and not a bug fix, you've included the proper documentation under the /docs folder
- [ ] If you have modified Dojo models, the corresponding migration files have been generated
=======
- [ ] Your code is flake8 compliant (Dojo's code isn't currently flake8 compliant, but we're trying to correct that)
- [ ] If this is a new feature and not a bug fix, you've included the proper documentation under the /docs folder
>>>>>>> ccbfbde0
<|MERGE_RESOLUTION|>--- conflicted
+++ resolved
@@ -2,11 +2,6 @@
 
 When submitting a pull request, please make sure you have completed the following checklist:
 
-<<<<<<< HEAD
-- [ ] Your code is pep8 compliant (Dojo's code isn't currently pep8 compliant, but we're trying to correct that)
-- [ ] If this is a new feature and not a bug fix, you've included the proper documentation under the /docs folder
-- [ ] If you have modified Dojo models, the corresponding migration files have been generated
-=======
 - [ ] Your code is flake8 compliant (Dojo's code isn't currently flake8 compliant, but we're trying to correct that)
 - [ ] If this is a new feature and not a bug fix, you've included the proper documentation under the /docs folder
->>>>>>> ccbfbde0
+- [ ] If you have modified Dojo models, the corresponding migration files have been generated