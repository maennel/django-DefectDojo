--- conflicted
+++ resolved
@@ -1,13 +1,7 @@
 sudo: required
 language: python
 python:
-<<<<<<< HEAD
   - "3.6"
-  
-install: true
-=======
-  - "2.7"
->>>>>>> 4563cc2e
 
 env:
   - TEST=migration-test
