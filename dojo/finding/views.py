--- conflicted
+++ resolved
@@ -27,11 +27,7 @@
     ClosedFingingSuperFilter, TemplateFindingFilter
 from dojo.forms import NoteForm, CloseFindingForm, FindingForm, PromoteFindingForm, FindingTemplateForm, \
     DeleteFindingTemplateForm, FindingImageFormSet, JIRAFindingForm, ReviewFindingForm, ClearFindingReviewForm, \
-<<<<<<< HEAD
-    DefectFindingForm, StubFindingForm, DeleteFindingForm, DeleteStubFindingForm
-=======
-    DefectFindingForm, StubFindingForm, ApplyFindingTemplateForm
->>>>>>> d2fee63b
+    DefectFindingForm, StubFindingForm, DeleteFindingForm, DeleteStubFindingForm, ApplyFindingTemplateForm
 from dojo.models import Product_Type, Finding, Notes, \
     Risk_Acceptance, BurpRawRequestResponse, Stub_Finding, Endpoint, Finding_Template, FindingImage, \
     FindingImageAccessToken, JIRA_Issue, JIRA_PKey, JIRA_Conf, Dojo_User, Cred_User, Cred_Mapping, Test
