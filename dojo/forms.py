--- conflicted
+++ resolved
@@ -13,10 +13,7 @@
 from django.utils.safestring import mark_safe
 from django.utils import timezone
 from tagging.models import Tag
-<<<<<<< HEAD
-
-=======
->>>>>>> ccbfbde0
+
 from dojo.models import Finding, Product_Type, Product, ScanSettings, VA, \
     Check_List, User, Engagement, Test, Test_Type, Notes, Risk_Acceptance, \
     Development_Environment, Dojo_User, Scan, Endpoint, Stub_Finding, Finding_Template, Report, FindingImage, \
