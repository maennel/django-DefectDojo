--- conflicted
+++ resolved
@@ -12,12 +12,7 @@
                     {% if finding.tags %}
                         <sup>
                             {% for tag in finding.tags %}
-<<<<<<< HEAD
                             <a title="Search {{ tag }}" class="tag-label tag-color" href="{% url 'simple_search' %}?query={{ tag }}">{{ tag }}</a>
-=======
-                                <a title="Search {{ tag }}" class="btn btn-tag btn-primary"
-                                   href="{% url 'simple_search' %}?query={{ tag }}">{{ tag }}</a>
->>>>>>> f1082d357640099797078b666acf6fc7f809a6b5
                             {% endfor %}
                         </sup>
                     {% endif %}
@@ -270,7 +265,6 @@
         </div>
     {% endif %}
     {% if  finding.static_finding != True %}
-<<<<<<< HEAD
     <div class="row to_highlight">
         <div class="col-md-12">
             <div class="panel panel-default endpoints table-responsive">
@@ -306,47 +300,6 @@
                 {% else %}
                     <div id="vuln_endpoints" class="panel-body endpoint-panel table-responsive collapse in">
                         No endpoints.
-<<<<<<< HEAD
-=======
-        <div class="row to_highlight">
-            <div class="col-md-12">
-                <div class="panel panel-default endpoints table-responsive">
-                    <div class="panel-heading">
-                        <h4>Affected Endpoints / Systems
-                            <span class="pull-right"><a data-toggle="collapse" href="#vuln_endpoints"><i
-                                    class="glyphicon glyphicon-chevron-up"></i></a></span>
-                        </h4>
->>>>>>> f1082d357640099797078b666acf6fc7f809a6b5
-                    </div>
-
-                    {% if  finding.endpoints.all %}
-                        {% colgroup finding.endpoints.all into 3 cols as grouped_items %}
-                        <table id="vuln_endpoints"
-                               class="collapse in table-striped table table table-condensed table-hover finding-endpoints">
-                            {% for row in grouped_items %}
-                                <tr>
-                                    {% for item in row %}
-                                        <td>{% if item %}<i class="fa fa-circle"></i> <a title="View endpoint details"
-                                                                                         href="{% url 'view_endpoint' item.id %}">{{ item }}</a>
-                                            {% if item.tags %}
-                                                <sup>
-                                                    {% for tag in item.tags %}
-                                                        <a title="Search {{ tag }}" class="btn btn-tag btn-primary"
-                                                           href="{% url 'simple_search' %}?query={{ tag }}">{{ tag }}</a>
-                                                    {% endfor %}
-                                                </sup>
-                                            {% endif %}
-                                        {% endif %}
-                                        </td>
-                                    {% endfor %}
-                                </tr>
-                            {% endfor %}
-                        </table>
-                    {% else %}
-                        <div id="vuln_endpoints" class="panel-body endpoint-panel table-responsive collapse in">
-                            No endpoints.
-=======
->>>>>>> bebb903c
                         </div>
                     {% endif %}
 
