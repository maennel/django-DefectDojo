# #  engagements
import logging
import os
from datetime import datetime

from django.conf import settings
from django.contrib import messages
from django.contrib.auth.decorators import user_passes_test
from django.core.exceptions import PermissionDenied
from django.core.urlresolvers import reverse
from django.db.models import Q
from django.http import HttpResponseRedirect, StreamingHttpResponse, Http404, HttpResponse
from django.shortcuts import render, get_object_or_404
from django.views.decorators.cache import cache_page
from pytz import timezone

from dojo.filters import EngagementFilter
from dojo.forms import CheckForm, \
    UploadThreatForm, UploadRiskForm, NoteForm, DoneForm, \
    EngForm2, TestForm, ReplaceRiskAcceptanceForm, AddFindingsRiskAcceptanceForm, DeleteEngagementForm, ImportScanForm, \
    JIRAFindingForm
from dojo.models import Finding, Product, Engagement, Test, \
    Check_List, Test_Type, Notes, \
    Risk_Acceptance, Development_Environment, BurpRawRequestResponse, Endpoint, \
    JIRA_PKey, JIRA_Conf, JIRA_Issue
from dojo.tools.factory import import_parser_factory
from dojo.utils import get_page_items, add_breadcrumb, handle_uploaded_threat, \
    FileIterWrapper, get_cal_event, message
from dojo.tasks import update_epic_task, add_epic_task

localtz = timezone(settings.TIME_ZONE)

logging.basicConfig(
    level=logging.DEBUG,
    format='[%(asctime)s] %(levelname)s [%(name)s:%(lineno)d] %(message)s',
    datefmt='%d/%b/%Y %H:%M:%S',
    filename=settings.DOJO_ROOT + '/../django_app.log',
)
logger = logging.getLogger(__name__)


@user_passes_test(lambda u: u.is_staff)
@cache_page(60 * 5)  # cache for 5 minutes
def calendar(request):
    engagements = Engagement.objects.all()
    add_breadcrumb(title="Calendar", top_level=True, request=request)
    return render(request, 'dojo/calendar.html', {
        'engagements': engagements})


@user_passes_test(lambda u: u.is_staff)
def engagement(request):
    filtered = EngagementFilter(request.GET, queryset=Product.objects.filter(
        ~Q(engagement=None),
        engagement__active=True, ).distinct())
    prods = get_page_items(request, filtered, 25)
    name_words = [product.name for product in
                  Product.objects.filter(
                      ~Q(engagement=None),
                      engagement__active=True, ).distinct()]
    eng_words = [engagement.name for product in
                 Product.objects.filter(
                     ~Q(engagement=None),
                     engagement__active=True, ).distinct()
                 for engagement in product.engagement_set.all()]

    add_breadcrumb(title="Active Engagements", top_level=not len(request.GET), request=request)

    return render(request, 'dojo/engagement.html',
                  {'products': prods,
                   'filtered': filtered,
                   'name_words': sorted(set(name_words)),
                   'eng_words': sorted(set(eng_words)),
                   })


@user_passes_test(lambda u: u.is_staff)
def new_engagement(request):
    if request.method == 'POST':
        form = EngForm2(request.POST)
        if form.is_valid():
            new_eng = form.save()
            new_eng.lead = request.user
            new_eng.save()
            tags = request.POST.getlist('tags')
            t = ", ".join(tags)
            new_eng.tags = t
            messages.add_message(request,
                                 messages.SUCCESS,
                                 'Engagement added successfully.',
                                 extra_tags='alert-success')
            if "_Add Tests" in request.POST:
                return HttpResponseRedirect(reverse('add_tests', args=(new_eng.id,)))
            else:
                return HttpResponseRedirect(reverse('view_engagement', args=(new_eng.id,)))
    else:
        form = EngForm2()

    add_breadcrumb(title="New Engagement", top_level=False, request=request)
    return render(request, 'dojo/new_eng.html',
                  {'form': form,
                   })


@user_passes_test(lambda u: u.is_staff)
def edit_engagement(request, eid):
    eng = Engagement.objects.get(pk=eid)
    if request.method == 'POST':
        form = EngForm2(request.POST, instance=eng)
        if 'jiraform' in request.POST:
            jform = JIRAFindingForm(request.POST, prefix='jiraform', enabled=True)
        if form.is_valid():
            if 'jiraform' in request.POST:
                try:
                    jissue = JIRA_Issue.objects.get(engagement=eng)
                    update_epic_task.delay(eng, jform.cleaned_data.get('push_to_jira'))
                    enabled = True
                except:
                    enabled = False
                    add_epic_task.delay(eng, jform.cleaned_data.get('push_to_jira'))
                    pass
            form.save()
            tags = request.POST.getlist('tags')
            t = ", ".join(tags)
            eng.tags = t
            messages.add_message(request,
                                 messages.SUCCESS,
                                 'Engagement updated successfully.',
                                 extra_tags='alert-success')
            if '_Add Tests' in request.POST:
                return HttpResponseRedirect(reverse('add_tests', args=(eng.id,)))
            else:
                return HttpResponseRedirect(reverse('view_engagement', args=(eng.id,)))
    else:
        form = EngForm2(instance=eng)
<<<<<<< HEAD
        try:
            jissue = JIRA_Issue.objects.get(engagement=eng)
            enabled = True
        except:
            enabled = False
            pass
        if hasattr(settings, "ENABLE_JIRA"):
            if settings.ENABLE_JIRA:
                if JIRA_PKey.objects.filter(product= eng.product).count() != 0:
                    jform = JIRAFindingForm(prefix='jiraform', enabled=enabled)
                else:
                    jform = None
    form.initial['tags'] = ", ".join([tag.name for tag in eng.tags])
=======
    form.initial['tags'] = [tag.name for tag in eng.tags]
>>>>>>> b5f2bc46
    add_breadcrumb(parent=eng, title="Edit Engagement", top_level=False, request=request)
    return render(request, 'dojo/new_eng.html',
                  {'form': form, 'edit': True, 'jform': jform
                   })


@user_passes_test(lambda u: u.is_staff)
def delete_engagement(request, eid):
    engagement = get_object_or_404(Engagement, pk=eid)
    product = engagement.product
    form = DeleteEngagementForm(instance=engagement)

    from django.contrib.admin.util import NestedObjects
    from django.db import DEFAULT_DB_ALIAS

    collector = NestedObjects(using=DEFAULT_DB_ALIAS)
    collector.collect([engagement])
    rels = collector.nested()

    if request.method == 'POST':
        if 'id' in request.POST and str(engagement.id) == request.POST['id']:
            form = DeleteEngagementForm(request.POST, instance=engagement)
            if form.is_valid():
                del engagement.tags
                engagement.delete()
                messages.add_message(request,
                                     messages.SUCCESS,
                                     'Engagement and relationships removed.',
                                     extra_tags='alert-success')
                return HttpResponseRedirect(reverse('view_product', args=(product.id,)))

    add_breadcrumb(parent=engagement, title="Delete", top_level=False, request=request)

    return render(request, 'dojo/delete_engagement.html',
                  {'engagement': engagement,
                   'form': form,
                   'rels': rels,
                   })


@user_passes_test(lambda u: u.is_staff)
def view_engagement(request, eid):
    eng = Engagement.objects.get(id=eid)
    tests = Test.objects.filter(engagement=eng)
    risks_accepted = eng.risk_acceptance.all()
    try:
        jissue = JIRA_Issue.objects.get(engagement=eng)
    except:
            jissue = None
            pass
    try:
        jconf = JIRA_PKey.objects.get(product=eng.product).conf
    except:
        jconf = None
        pass
    exclude_findings = [finding.id for ra in eng.risk_acceptance.all()
                        for finding in ra.accepted_findings.all()]
    eng_findings = Finding.objects.filter(test__in=eng.test_set.all()) \
        .exclude(id__in=exclude_findings).order_by('title')

    try:
        check = Check_List.objects.get(engagement=eng)
    except:
        check = None
        pass
    form = DoneForm()
    if request.method == 'POST':
        eng.progress = 'check_list'
        eng.save()

    add_breadcrumb(parent=eng, top_level=False, request=request)
    if hasattr(settings, 'ENABLE_DEDUPLICATION'):
        if settings.ENABLE_DEDUPLICATION:
            enabled = True
            findings = Finding.objects.filter(test__engagement=eng, duplicate=False)
        else:
            enabled = False
            findings = None
    else:
        enabled = False
        findings = None

    if findings is not None:
        fpage = get_page_items(request, findings, 15)
    else:
        fpage = None

    return render(request, 'dojo/view_eng.html',
                  {'eng': eng, 'tests': tests,
                   'findings': fpage, 'enabled': enabled,
                   'check': check, 'threat': eng.tmodel_path,
                   'risk': eng.risk_path, 'form': form,
                   'risks_accepted': risks_accepted,
                   'can_add_risk': len(eng_findings),
                   'jissue': jissue, 'jconf': jconf,
                   })


@user_passes_test(lambda u: u.is_staff)
def add_tests(request, eid):
    eng = Engagement.objects.get(id=eid)
    if request.method == 'POST':
        form = TestForm(request.POST)
        if form.is_valid():
            new_test = form.save(commit=False)
            new_test.engagement = eng
            new_test.save()
            tags = request.POST.getlist('tags')
            t = ", ".join(tags)
            new_test.tags = t
            messages.add_message(request,
                                 messages.SUCCESS,
                                 'Test added successfully.',
                                 extra_tags='alert-success')
            if '_Add Another Test' in request.POST:
                return HttpResponseRedirect(reverse('add_tests', args=(eng.id,)))
            elif '_Add Findings' in request.POST:
                return HttpResponseRedirect(reverse('add_findings', args=(new_test.id,)))
            elif '_Finished' in request.POST:
                return HttpResponseRedirect(reverse('view_engagement', args=(eng.id,)))
    else:
        form = TestForm()
    add_breadcrumb(parent=eng, title="Add Tests", top_level=False, request=request)
    return render(request, 'dojo/add_tests.html',
                  {'form': form, 'eid': eid})


@user_passes_test(lambda u: u.is_staff)
def import_scan_results(request, eid):
    engagement = get_object_or_404(Engagement, id=eid)
    finding_count = 0
    form = ImportScanForm()
    if request.method == "POST":
        form = ImportScanForm(request.POST, request.FILES)
        if form.is_valid():
            file = request.FILES['file']
            scan_date = form.cleaned_data['scan_date']
            min_sev = form.cleaned_data['minimum_severity']
            active = form.cleaned_data['active']
            verified = form.cleaned_data['verified']

            scan_type = request.POST['scan_type']
            if not any(scan_type in code for code in ImportScanForm.SCAN_TYPE_CHOICES):
                raise Http404()

            tt, t_created = Test_Type.objects.get_or_create(name=scan_type)
            # will save in development environment
            environment, env_created = Development_Environment.objects.get_or_create(name="Development")
            t = Test(engagement=engagement, test_type=tt, target_start=scan_date,
                     target_end=scan_date, environment=environment, percent_complete=100)
            t.full_clean()
            t.save()
            tags = request.POST.getlist('tags')
            ts = ", ".join(tags)
            t.tags = ts

            try:
                parser = import_parser_factory(file, t)
            except ValueError:
                raise Http404()

            try:
                for item in parser.items:
                    sev = item.severity
                    if sev == 'Information' or sev == 'Informational':
                        sev = 'Info'

                    item.severity = sev

                    if Finding.SEVERITIES[sev] > Finding.SEVERITIES[min_sev]:
                        continue

                    item.test = t
                    item.date = t.target_start
                    item.reporter = request.user
                    item.last_reviewed = datetime.now(tz=localtz)
                    item.last_reviewed_by = request.user
                    item.active = active
                    item.verified = verified
                    item.save()

                    if hasattr(item, 'unsaved_req_resp') and len(item.unsaved_req_resp) > 0:
                        for req_resp in item.unsaved_req_resp:
                            burp_rr = BurpRawRequestResponse(finding=item,
                                                             burpRequestBase64=req_resp["req"],
                                                             burpResponseBase64=req_resp["resp"],
                                                             )
                            burp_rr.clean()
                            burp_rr.save()

                    if item.unsaved_request is not None and item.unsaved_response is not None:
                        burp_rr = BurpRawRequestResponse(finding=item,
                                                         burpRequestBase64=item.unsaved_request,
                                                         burpResponseBase64=item.unsaved_response,
                                                         )
                        burp_rr.clean()
                        burp_rr.save()

                    for endpoint in item.unsaved_endpoints:
                        ep, created = Endpoint.objects.get_or_create(protocol=endpoint.protocol,
                                                                     host=endpoint.host,
                                                                     path=endpoint.path,
                                                                     query=endpoint.query,
                                                                     fragment=endpoint.fragment,
                                                                     product=t.engagement.product)

                        item.endpoints.add(ep)

                    if item.unsaved_tags is not None:
                        item.tags = item.unsaved_tags

                    finding_count += 1

                messages.add_message(request,
                                     messages.SUCCESS,
                                     scan_type + ' processed, a total of ' + message(finding_count, 'finding',
                                                                                     'processed'),
                                     extra_tags='alert-success')
                return HttpResponseRedirect(reverse('view_test', args=(t.id,)))
            except SyntaxError:
                messages.add_message(request,
                                     messages.ERROR,
                                     'There appears to be an error in the XML report, please check and try again.',
                                     extra_tags='alert-danger')
    add_breadcrumb(parent=engagement, title="Import Scan Results", top_level=False, request=request)
    return render(request,
                  'dojo/import_scan_results.html',
                  {'form': form,
                   'eid': engagement.id,
                   })


@user_passes_test(lambda u: u.is_staff)
def close_eng(request, eid):
    eng = Engagement.objects.get(id=eid)
    eng.active = False
    eng.status = 'Completed'
    eng.save()
    close_epic_task(eng, True)
    messages.add_message(request,
                         messages.SUCCESS,
                         'Engagement closed successfully.',
                         extra_tags='alert-success')
    return HttpResponseRedirect(reverse('view_product', args=(eng.product.id,)))


@user_passes_test(lambda u: u.is_staff)
def reopen_eng(request, eid):
    eng = Engagement.objects.get(id=eid)
    eng.active = True
    eng.status = 'In Progress'
    eng.save()
    messages.add_message(request,
                         messages.SUCCESS,
                         'Engagement reopened successfully.',
                         extra_tags='alert-success')
    return HttpResponseRedirect(reverse('view_engagement', args=(eid,)))


"""
Greg:
status: in production
method to complete checklists from the engagement view
"""


@user_passes_test(lambda u: u.is_staff)
def complete_checklist(request, eid):
    eng = get_object_or_404(Engagement, id=eid)
    add_breadcrumb(parent=eng, title="Complete checklist", top_level=False, request=request)
    if request.method == 'POST':
        tests = Test.objects.filter(engagement=eng)
        findings = Finding.objects.filter(test__in=tests).all()
        form = CheckForm(request.POST, findings=findings)
        if form.is_valid():
            cl = form.save(commit=False)
            try:
                check_l = Check_List.objects.get(engagement=eng)
                cl.id = check_l.id
                cl.save()
                form.save_m2m()
            except:

                cl.engagement = eng
                cl.save()
                form.save_m2m()
                pass
            messages.add_message(request,
                                 messages.SUCCESS,
                                 'Checklist saved.',
                                 extra_tags='alert-success')
            return HttpResponseRedirect(reverse('view_engagement', args=(eid,)))
    else:
        tests = Test.objects.filter(engagement=eng)
        findings = Finding.objects.filter(test__in=tests).all()
        form = CheckForm(findings=findings)

    return render(request,
                  'dojo/checklist.html',
                  {'form': form,
                   'eid': eng.id,
                   'findings': findings,
                   })


"""
Greg
status: in produciton
upload accepted risk at the engagement
"""


@user_passes_test(lambda u: u.is_staff)
def upload_risk(request, eid):
    eng = Engagement.objects.get(id=eid)
    # exclude the findings already accepted
    exclude_findings = [finding.id for ra in eng.risk_acceptance.all()
                        for finding in ra.accepted_findings.all()]
    eng_findings = Finding.objects.filter(test__in=eng.test_set.all()) \
        .exclude(id__in=exclude_findings).order_by('title')

    if request.method == 'POST':
        form = UploadRiskForm(request.POST, request.FILES)
        if form.is_valid():
            findings = form.cleaned_data['accepted_findings']
            for finding in findings:
                finding.active = False
                finding.save()
            risk = form.save(commit=False)
            risk.reporter = form.cleaned_data['reporter']
            risk.path = form.cleaned_data['path']
            risk.save()  # have to save before findings can be added
            risk.accepted_findings = findings
            if form.cleaned_data['notes']:
                notes = Notes(entry=form.cleaned_data['notes'],
                              author=request.user,
                              date=localtz.localize(datetime.today()))
                notes.save()
                risk.notes.add(notes)

            risk.save()  # saving notes and findings
            eng.risk_acceptance.add(risk)
            eng.save()
            messages.add_message(request,
                                 messages.SUCCESS,
                                 'Risk acceptance saved.',
                                 extra_tags='alert-success')
            return HttpResponseRedirect(reverse('view_engagement', args=(eid,)))
    else:
        form = UploadRiskForm(initial={'reporter': request.user})

    form.fields["accepted_findings"].queryset = eng_findings
    add_breadcrumb(parent=eng, title="Upload Risk Acceptance", top_level=False, request=request)
    return render(request, 'dojo/up_risk.html',
                  {'eng': eng, 'form': form})


def view_risk(request, eid, raid):
    risk_approval = get_object_or_404(Risk_Acceptance, pk=raid)
    eng = get_object_or_404(Engagement, pk=eid)
    if (request.user.is_staff or
                request.user in eng.product.authorized_users.all()):
        pass
    else:
        raise PermissionDenied

    a_file = risk_approval.path

    if request.method == 'POST':
        note_form = NoteForm(request.POST)
        if note_form.is_valid():
            new_note = note_form.save(commit=False)
            new_note.author = request.user
            new_note.date = datetime.now(tz=localtz)
            new_note.save()
            risk_approval.notes.add(new_note)
            messages.add_message(request,
                                 messages.SUCCESS,
                                 'Note added successfully.',
                                 extra_tags='alert-success')

        if 'delete_note' in request.POST:
            note = get_object_or_404(Notes, pk=request.POST['delete_note_id'])
            if note.author.username == request.user.username:
                risk_approval.notes.remove(note)
                note.delete()
                messages.add_message(request,
                                     messages.SUCCESS,
                                     'Note deleted successfully.',
                                     extra_tags='alert-success')
            else:
                messages.add_message(
                    request,
                    messages.ERROR,
                    "Since you are not the note's author, it was not deleted.",
                    extra_tags='alert-danger')

        if 'remove_finding' in request.POST:
            finding = get_object_or_404(Finding,
                                        pk=request.POST['remove_finding_id'])
            risk_approval.accepted_findings.remove(finding)
            finding.active = True
            finding.save()
            messages.add_message(request,
                                 messages.SUCCESS,
                                 'Finding removed successfully.',
                                 extra_tags='alert-success')
        if 'replace_file' in request.POST:
            replace_form = ReplaceRiskAcceptanceForm(
                request.POST,
                request.FILES,
                instance=risk_approval)
            if replace_form.is_valid():
                risk_approval.path.delete(save=False)
                risk_approval.path = replace_form.cleaned_data['path']
                risk_approval.save()
                messages.add_message(request,
                                     messages.SUCCESS,
                                     'File replaced successfully.',
                                     extra_tags='alert-success')
        if 'add_findings' in request.POST:
            add_findings_form = AddFindingsRiskAcceptanceForm(
                request.POST,
                request.FILES,
                instance=risk_approval)
            if add_findings_form.is_valid():
                findings = add_findings_form.cleaned_data[
                    'accepted_findings']
                for finding in findings:
                    finding.active = False
                    finding.save()
                    risk_approval.accepted_findings.add(finding)
                risk_approval.save()
                messages.add_message(
                    request,
                    messages.SUCCESS,
                    'Finding%s added successfully.' % ('s'
                                                       if len(findings) > 1 else ''),
                    extra_tags='alert-success')

    note_form = NoteForm()
    replace_form = ReplaceRiskAcceptanceForm()
    add_findings_form = AddFindingsRiskAcceptanceForm()
    exclude_findings = [finding.id for ra in eng.risk_acceptance.all()
                        for finding in ra.accepted_findings.all()]
    findings = Finding.objects.filter(test__in=eng.test_set.all()) \
        .exclude(id__in=exclude_findings).order_by("title")

    add_fpage = get_page_items(request, findings, 10, 'apage')
    add_findings_form.fields[
        "accepted_findings"].queryset = add_fpage.object_list

    fpage = get_page_items(request, risk_approval.accepted_findings.order_by(
        'numerical_severity'), 15)

    authorized = (request.user == risk_approval.reporter.username
                  or request.user.is_staff)

    add_breadcrumb(parent=risk_approval, top_level=False, request=request)

    return render(request, 'dojo/view_risk.html',
                  {'risk_approval': risk_approval,
                   'accepted_findings': fpage,
                   'notes': risk_approval.notes.all(),
                   'a_file': a_file,
                   'eng': eng,
                   'note_form': note_form,
                   'replace_form': replace_form,
                   'add_findings_form': add_findings_form,
                   'show_add_findings_form': len(findings),
                   'request': request,
                   'add_findings': add_fpage,
                   'authorized': authorized,
                   })


@user_passes_test(lambda u: u.is_staff)
def delete_risk(request, eid, raid):
    risk_approval = get_object_or_404(Risk_Acceptance, pk=raid)
    eng = get_object_or_404(Engagement, pk=eid)

    for finding in risk_approval.accepted_findings.all():
        finding.active = True
        finding.save()

    risk_approval.accepted_findings.clear()
    eng.risk_acceptance.remove(risk_approval)
    eng.save()

    for note in risk_approval.notes.all():
        note.delete()

    risk_approval.path.delete()
    risk_approval.delete()
    messages.add_message(request,
                         messages.SUCCESS,
                         'Risk acceptance deleted successfully.',
                         extra_tags='alert-success')
    return HttpResponseRedirect(reverse("view_engagement", args=(eng.id,)))


def download_risk(request, eid, raid):
    import mimetypes

    mimetypes.init()

    risk_approval = get_object_or_404(Risk_Acceptance, pk=raid)
    en = get_object_or_404(Engagement, pk=eid)
    if (request.user.is_staff
        or request.user in en.product.authorized_users.all()):
        pass
    else:
        raise PermissionDenied

    response = StreamingHttpResponse(
        FileIterWrapper(open(
            settings.MEDIA_ROOT + "/" + risk_approval.path.name)))
    response['Content-Disposition'] = 'attachment; filename="%s"' \
                                      % risk_approval.filename()
    mimetype, encoding = mimetypes.guess_type(risk_approval.path.name)
    response['Content-Type'] = mimetype
    return response


"""
Greg
status: in production
Upload a threat model at the engagement level. Threat models are stored
under media folder
"""


@user_passes_test(lambda u: u.is_staff)
def upload_threatmodel(request, eid):
    eng = Engagement.objects.get(id=eid)
    add_breadcrumb(parent=eng, title="Upload a threat model", top_level=False, request=request)

    if request.method == 'POST':
        form = UploadThreatForm(request.POST, request.FILES)
        if form.is_valid():
            handle_uploaded_threat(request.FILES['file'], eng)
            eng.progress = 'other'
            eng.threat_model = True
            eng.save()
            messages.add_message(request,
                                 messages.SUCCESS,
                                 'Threat model saved.',
                                 extra_tags='alert-success')
            return HttpResponseRedirect(reverse('view_engagement', args=(eid,)))
    else:
        form = UploadThreatForm()
    return render(request,
                  'dojo/up_threat.html',
                  {'form': form,
                   'eng': eng,
                   })


@user_passes_test(lambda u: u.is_staff)
def view_threatmodel(request, eid):
    import mimetypes

    mimetypes.init()
    eng = get_object_or_404(Engagement, pk=eid)
    mimetype, encoding = mimetypes.guess_type(eng.tmodel_path)
    response = StreamingHttpResponse(FileIterWrapper(open(eng.tmodel_path)))
    fileName, fileExtension = os.path.splitext(eng.tmodel_path)
    response['Content-Disposition'] = 'attachment; filename=threatmodel' + fileExtension
    response['Content-Type'] = mimetype

    return response


@user_passes_test(lambda u: u.is_staff)
def engagement_ics(request, eid):
    eng = get_object_or_404(Engagement, id=eid)
    start_date = datetime.combine(eng.target_start, datetime.min.time())
    end_date = datetime.combine(eng.target_end, datetime.max.time())
    uid = "dojo_eng_%d_%d" % (eng.id, eng.product.id)
    cal = get_cal_event(start_date,
                        end_date,
                        "Engagement: %s (%s)" % (eng.name, eng.product.name),
                        "Set aside for engagement %s, on product %s.  Additional detail can be found at %s" % (
                            eng.name, eng.product.name,
                            request.build_absolute_uri((reverse("view_engagement", args=(eng.id,))))),
                        uid)
    output = cal.serialize()
    response = HttpResponse(content=output)
    response['Content-Type'] = 'text/calendar'
    response['Content-Disposition'] = 'attachment; filename=%s.ics' % eng.name
    return response<|MERGE_RESOLUTION|>--- conflicted
+++ resolved
@@ -26,7 +26,7 @@
 from dojo.tools.factory import import_parser_factory
 from dojo.utils import get_page_items, add_breadcrumb, handle_uploaded_threat, \
     FileIterWrapper, get_cal_event, message
-from dojo.tasks import update_epic_task, add_epic_task
+from dojo.tasks import update_epic_task, add_epic_task, close_epic_task
 
 localtz = timezone(settings.TIME_ZONE)
 
@@ -133,7 +133,6 @@
                 return HttpResponseRedirect(reverse('view_engagement', args=(eng.id,)))
     else:
         form = EngForm2(instance=eng)
-<<<<<<< HEAD
         try:
             jissue = JIRA_Issue.objects.get(engagement=eng)
             enabled = True
@@ -146,10 +145,7 @@
                     jform = JIRAFindingForm(prefix='jiraform', enabled=enabled)
                 else:
                     jform = None
-    form.initial['tags'] = ", ".join([tag.name for tag in eng.tags])
-=======
     form.initial['tags'] = [tag.name for tag in eng.tags]
->>>>>>> b5f2bc46
     add_breadcrumb(parent=eng, title="Edit Engagement", top_level=False, request=request)
     return render(request, 'dojo/new_eng.html',
                   {'form': form, 'edit': True, 'jform': jform
